--- conflicted
+++ resolved
@@ -4,12 +4,9 @@
 if sys.version_info >= (3, 0):
     unicode = str
 
-<<<<<<< HEAD
 from .geometry import Geometry, Object, Mesh, MeshPhongMaterial, OrthographicCamera, PointsMaterial, Points
-=======
-from .geometry import Geometry, Object, Mesh, MeshPhongMaterial, PointsMaterial, Points
 from .path import Path
->>>>>>> 246e9c5e
+
 
 class SetObject:
     __slots__ = ["object", "path"]
