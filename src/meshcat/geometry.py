--- conflicted
+++ resolved
@@ -136,14 +136,9 @@
 
 
 class MeshMaterial(Material):
-<<<<<<< HEAD
 
     def __init__(self, color=0xffffff, reflectivity=0.5, map=None,
                  transparent=False, **kwargs):
-=======
-    def __init__(self, color=0xffffff, reflectivity=0.5, map=None,
-                 side = 2, **kwargs):
->>>>>>> 4816882b
         super(MeshMaterial, self).__init__()
         self.color = color
         self.reflectivity = reflectivity
@@ -158,11 +153,8 @@
             u"type": self._type,
             u"color": self.color,
             u"reflectivity": self.reflectivity,
-<<<<<<< HEAD
             u"transparent": self.transparent
-=======
             u"side": self.side
->>>>>>> 4816882b
         }
         data.update(self.properties)
         if self.map is not None:
